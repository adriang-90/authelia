package commands

import (
	"context"
	"errors"
	"fmt"
	"image"
	"image/png"
	"os"
	"path/filepath"
	"strings"

	"github.com/spf13/cobra"

	"github.com/authelia/authelia/v4/internal/configuration"
	"github.com/authelia/authelia/v4/internal/configuration/schema"
	"github.com/authelia/authelia/v4/internal/configuration/validator"
	"github.com/authelia/authelia/v4/internal/models"
	"github.com/authelia/authelia/v4/internal/storage"
	"github.com/authelia/authelia/v4/internal/totp"
	"github.com/authelia/authelia/v4/internal/utils"
)

func storagePersistentPreRunE(cmd *cobra.Command, _ []string) (err error) {
	var configs []string

	if configs, err = cmd.Flags().GetStringSlice("config"); err != nil {
		return err
	}

	sources := make([]configuration.Source, 0, len(configs)+3)

	if cmd.Flags().Changed("config") {
		for _, configFile := range configs {
			if _, err := os.Stat(configFile); os.IsNotExist(err) {
				return fmt.Errorf("could not load the provided configuration file %s: %w", configFile, err)
			}

			sources = append(sources, configuration.NewYAMLFileSource(configFile))
		}
	} else if _, err := os.Stat(configs[0]); err == nil {
		sources = append(sources, configuration.NewYAMLFileSource(configs[0]))
	}

	mapping := map[string]string{
		"encryption-key": "storage.encryption_key",
		"sqlite.path":    "storage.local.path",

		"mysql.host":     "storage.mysql.host",
		"mysql.port":     "storage.mysql.port",
		"mysql.database": "storage.mysql.database",
		"mysql.username": "storage.mysql.username",
		"mysql.password": "storage.mysql.password",

		"postgres.host":                 "storage.postgres.host",
		"postgres.port":                 "storage.postgres.port",
		"postgres.database":             "storage.postgres.database",
		"postgres.schema":               "storage.postgres.schema",
		"postgres.username":             "storage.postgres.username",
		"postgres.password":             "storage.postgres.password",
		"postgres.ssl.mode":             "storage.postgres.ssl.mode",
		"postgres.ssl.root_certificate": "storage.postgres.ssl.root_certificate",
		"postgres.ssl.certificate":      "storage.postgres.ssl.certificate",
		"postgres.ssl.key":              "storage.postgres.ssl.key",

		"period":    "totp.period",
		"digits":    "totp.digits",
		"algorithm": "totp.algorithm",
		"issuer":    "totp.issuer",
	}

	sources = append(sources, configuration.NewEnvironmentSource(configuration.DefaultEnvPrefix, configuration.DefaultEnvDelimiter))
	sources = append(sources, configuration.NewSecretsSource(configuration.DefaultEnvPrefix, configuration.DefaultEnvDelimiter))
	sources = append(sources, configuration.NewCommandLineSourceWithMapping(cmd.Flags(), mapping, true, false))

	val := schema.NewStructValidator()

	config = &schema.Configuration{}

	if _, err = configuration.LoadAdvanced(val, "", &config, sources...); err != nil {
		return err
	}

	if val.HasErrors() {
		var finalErr error

		for i, err := range val.Errors() {
			if i == 0 {
				finalErr = err
				continue
			}

			finalErr = fmt.Errorf("%w, %v", finalErr, err)
		}

		return finalErr
	}

	validator.ValidateStorage(config.Storage, val)

	validator.ValidateTOTP(config, val)

	if val.HasErrors() {
		var finalErr error

		for i, err := range val.Errors() {
			if i == 0 {
				finalErr = err
				continue
			}

			finalErr = fmt.Errorf("%w, %v", finalErr, err)
		}

		return finalErr
	}

	return nil
}

func storageSchemaEncryptionCheckRunE(cmd *cobra.Command, args []string) (err error) {
	var (
		provider storage.Provider
		verbose  bool

		ctx = context.Background()
	)

	provider = getStorageProvider()

	defer func() {
		_ = provider.Close()
	}()

	if verbose, err = cmd.Flags().GetBool("verbose"); err != nil {
		return err
	}

	if err = provider.SchemaEncryptionCheckKey(ctx, verbose); err != nil {
		switch {
		case errors.Is(err, storage.ErrSchemaEncryptionVersionUnsupported):
			fmt.Printf("Could not check encryption key for validity. The schema version doesn't support encryption.\n")
		case errors.Is(err, storage.ErrSchemaEncryptionInvalidKey):
			fmt.Printf("Encryption key validation: failed.\n\nError: %v.\n", err)
		default:
			fmt.Printf("Could not check encryption key for validity.\n\nError: %v.\n", err)
		}
	} else {
		fmt.Println("Encryption key validation: success.")
	}

	return nil
}

func storageSchemaEncryptionChangeKeyRunE(cmd *cobra.Command, args []string) (err error) {
	var (
		provider storage.Provider
		key      string
		version  int

		ctx = context.Background()
	)

	provider = getStorageProvider()

	defer func() {
		_ = provider.Close()
	}()

	if err = checkStorageSchemaUpToDate(ctx, provider); err != nil {
		return err
	}

	if version, err = provider.SchemaVersion(ctx); err != nil {
		return err
	}

	if version <= 0 {
		return errors.New("schema version must be at least version 1 to change the encryption key")
	}

	key, err = cmd.Flags().GetString("new-encryption-key")

	switch {
	case err != nil:
		return err
	case key == "":
		return errors.New("you must set the --new-encryption-key flag")
	case len(key) < 20:
		return errors.New("the new encryption key must be at least 20 characters")
	}

	if err = provider.SchemaEncryptionChangeKey(ctx, key); err != nil {
		return err
	}

	fmt.Println("Completed the encryption key change. Please adjust your configuration to use the new key.")

	return nil
}

func storageTOTPGenerateRunE(cmd *cobra.Command, args []string) (err error) {
	var (
		provider storage.Provider
		ctx      = context.Background()
		c        *models.TOTPConfiguration
		force    bool
<<<<<<< HEAD
		secret   string
=======
		filename string
		file     *os.File
		img      image.Image
>>>>>>> 476df976
	)

	provider = getStorageProvider()

	defer func() {
		_ = provider.Close()
	}()

	if force, err = cmd.Flags().GetBool("force"); err != nil {
		return err
<<<<<<< HEAD
=======
	}

	if filename, err = cmd.Flags().GetString("path"); err != nil {
		return err
	}

	if _, err = provider.LoadTOTPConfiguration(ctx, args[0]); err == nil && !force {
		return fmt.Errorf("%s already has a TOTP configuration, use --force to overwrite", args[0])
>>>>>>> 476df976
	}

	if secret, err = cmd.Flags().GetString("secret"); err != nil {
		return err
	}

	if secret != "" && len(secret) < 20 {
		return errors.New("secret must be more than 20 characters")
	}

<<<<<<< HEAD
	if _, err = provider.LoadTOTPConfiguration(ctx, args[0]); err == nil && !force {
		return fmt.Errorf("%s already has a TOTP configuration, use --force to overwrite", args[0])
	} else if err != nil && !errors.Is(err, storage.ErrNoTOTPConfiguration) {
		return err
	}

	if secret != "" {
		c = &models.TOTPConfiguration{
			Username:  args[0],
			Issuer:    config.TOTP.Issuer,
			Algorithm: config.TOTP.Algorithm,
			Digits:    config.TOTP.Digits,
			Period:    config.TOTP.Period,
			Secret:    []byte(secret),
		}

		if err = provider.SaveTOTPConfiguration(ctx, *c); err != nil {
			return err
		}
	} else {
		totpProvider := totp.NewTimeBasedProvider(config.TOTP)

		if c, err = totpProvider.Generate(args[0]); err != nil {
			return err
		}

		if err = provider.SaveTOTPConfiguration(ctx, *c); err != nil {
			return err
		}

		fmt.Printf("Generated TOTP configuration for user '%s': %s", args[0], c.URI())
	}
=======
	extraInfo := ""

	if filename != "" {
		if _, err = os.Stat(filename); !os.IsNotExist(err) {
			return errors.New("image output filepath already exists")
		}

		if file, err = os.Create(filename); err != nil {
			return err
		}

		defer file.Close()

		if img, err = c.Image(256, 256); err != nil {
			return err
		}

		if err = png.Encode(file, img); err != nil {
			return err
		}

		extraInfo = fmt.Sprintf(" and saved it as a PNG image at the path '%s'", filename)
	}

	if err = provider.SaveTOTPConfiguration(ctx, *c); err != nil {
		return err
	}

	fmt.Printf("Generated TOTP configuration for user '%s' with URI '%s'%s\n", args[0], c.URI(), extraInfo)
>>>>>>> 476df976

	return nil
}

func storageTOTPDeleteRunE(cmd *cobra.Command, args []string) (err error) {
	var (
		provider storage.Provider
		ctx      = context.Background()
	)

	user := args[0]

	provider = getStorageProvider()

	defer func() {
		_ = provider.Close()
	}()

	if _, err = provider.LoadTOTPConfiguration(ctx, user); err != nil {
		return fmt.Errorf("can't delete configuration for user '%s': %+v", user, err)
	}

	if err = provider.DeleteTOTPConfiguration(ctx, user); err != nil {
		return fmt.Errorf("can't delete configuration for user '%s': %+v", user, err)
	}

	fmt.Printf("Deleted TOTP configuration for user '%s'.", user)

	return nil
}

func storageTOTPExportRunE(cmd *cobra.Command, args []string) (err error) {
	var (
		provider       storage.Provider
		format, dir    string
		configurations []models.TOTPConfiguration
		img            image.Image

		ctx = context.Background()
	)

	provider = getStorageProvider()

	defer func() {
		_ = provider.Close()
	}()

	if err = checkStorageSchemaUpToDate(ctx, provider); err != nil {
		return err
	}

	if format, dir, err = storageTOTPExportGetConfigFromFlags(cmd); err != nil {
		return err
	}

	limit := 10

	for page := 0; true; page++ {
		if configurations, err = provider.LoadTOTPConfigurations(ctx, limit, page); err != nil {
			return err
		}

		if page == 0 && format == storageExportFormatCSV {
			fmt.Printf("issuer,username,algorithm,digits,period,secret\n")
		}

		for _, c := range configurations {
			switch format {
			case storageExportFormatCSV:
				fmt.Printf("%s,%s,%s,%d,%d,%s\n", c.Issuer, c.Username, c.Algorithm, c.Digits, c.Period, string(c.Secret))
			case storageExportFormatURI:
				fmt.Println(c.URI())
			case storageExportFormatPNG:
				file, _ := os.Create(filepath.Join(dir, fmt.Sprintf("%s.png", c.Username)))
				defer file.Close()

				if img, err = c.Image(256, 256); err != nil {
					return err
				}

				if err = png.Encode(file, img); err != nil {
					return err
				}
			}
		}

		if len(configurations) < limit {
			break
		}
	}

	if format == storageExportFormatPNG {
		fmt.Printf("Exported TOTP QR codes in PNG format in the '%s' directory\n", dir)
	}

	return nil
}

func storageTOTPExportGetConfigFromFlags(cmd *cobra.Command) (format, dir string, err error) {
	if format, err = cmd.Flags().GetString("format"); err != nil {
		return "", "", err
	}

	if dir, err = cmd.Flags().GetString("dir"); err != nil {
		return "", "", err
	}

	switch format {
	case storageExportFormatCSV, storageExportFormatURI:
		break
	case storageExportFormatPNG:
		if dir == "" {
			dir = utils.RandomString(8, utils.AlphaNumericCharacters, false)
		}

		if _, err = os.Stat(dir); !os.IsNotExist(err) {
			return "", "", errors.New("output directory must not exist")
		}

		if err = os.MkdirAll(dir, 0700); err != nil {
			return "", "", err
		}
	default:
		return "", "", errors.New("format must be csv, uri, or png")
	}

	return format, dir, nil
}

func storageMigrateHistoryRunE(_ *cobra.Command, _ []string) (err error) {
	var (
		provider   storage.Provider
		version    int
		migrations []models.Migration

		ctx = context.Background()
	)

	provider = getStorageProvider()
	if provider == nil {
		return errNoStorageProvider
	}

	defer func() {
		_ = provider.Close()
	}()

	if version, err = provider.SchemaVersion(ctx); err != nil {
		return err
	}

	if version <= 0 {
		fmt.Println("No migration history is available for schemas that not version 1 or above.")
		return
	}

	if migrations, err = provider.SchemaMigrationHistory(ctx); err != nil {
		return err
	}

	if len(migrations) == 0 {
		return errors.New("no migration history found which may indicate a broken schema")
	}

	fmt.Printf("Migration History:\n\nID\tDate\t\t\t\tBefore\tAfter\tAuthelia Version\n")

	for _, m := range migrations {
		fmt.Printf("%d\t%s\t%d\t%d\t%s\n", m.ID, m.Applied.Format("2006-01-02 15:04:05 -0700"), m.Before, m.After, m.Version)
	}

	return nil
}

func newStorageMigrateListRunE(up bool) func(cmd *cobra.Command, args []string) (err error) {
	return func(cmd *cobra.Command, args []string) (err error) {
		var (
			provider     storage.Provider
			ctx          = context.Background()
			migrations   []models.SchemaMigration
			directionStr string
		)

		provider = getStorageProvider()

		defer func() {
			_ = provider.Close()
		}()

		if up {
			migrations, err = provider.SchemaMigrationsUp(ctx, 0)
			directionStr = "Up"
		} else {
			migrations, err = provider.SchemaMigrationsDown(ctx, 0)
			directionStr = "Down"
		}

		if err != nil && !errors.Is(err, storage.ErrNoAvailableMigrations) && !errors.Is(err, storage.ErrMigrateCurrentVersionSameAsTarget) {
			return err
		}

		if len(migrations) == 0 {
			fmt.Printf("Storage Schema Migration List (%s)\n\nNo Migrations Available\n", directionStr)
		} else {
			fmt.Printf("Storage Schema Migration List (%s)\n\nVersion\t\tDescription\n", directionStr)

			for _, migration := range migrations {
				fmt.Printf("%d\t\t%s\n", migration.Version, migration.Name)
			}
		}

		return nil
	}
}

func newStorageMigrationRunE(up bool) func(cmd *cobra.Command, args []string) (err error) {
	return func(cmd *cobra.Command, args []string) (err error) {
		var (
			provider storage.Provider
			target   int
			pre1     bool

			ctx = context.Background()
		)

		provider = getStorageProvider()

		defer func() {
			_ = provider.Close()
		}()

		if target, err = cmd.Flags().GetInt("target"); err != nil {
			return err
		}

		switch {
		case up:
			switch cmd.Flags().Changed("target") {
			case true:
				return provider.SchemaMigrate(ctx, true, target)
			default:
				return provider.SchemaMigrate(ctx, true, storage.SchemaLatest)
			}
		default:
			if pre1, err = cmd.Flags().GetBool("pre1"); err != nil {
				return err
			}

			if !cmd.Flags().Changed("target") && !pre1 {
				return errors.New("must set target")
			}

			if err = storageMigrateDownConfirmDestroy(cmd); err != nil {
				return err
			}

			switch {
			case pre1:
				return provider.SchemaMigrate(ctx, false, -1)
			default:
				return provider.SchemaMigrate(ctx, false, target)
			}
		}
	}
}

func storageMigrateDownConfirmDestroy(cmd *cobra.Command) (err error) {
	var destroy bool

	if destroy, err = cmd.Flags().GetBool("destroy-data"); err != nil {
		return err
	}

	if !destroy {
		fmt.Printf("Schema Down Migrations may DESTROY data, type 'DESTROY' and press return to continue: ")

		var text string

		_, _ = fmt.Scanln(&text)

		if text != "DESTROY" {
			return errors.New("cancelling down migration due to user not accepting data destruction")
		}
	}

	return nil
}

func storageSchemaInfoRunE(_ *cobra.Command, _ []string) (err error) {
	var (
		upgradeStr, tablesStr string

		provider        storage.Provider
		tables          []string
		version, latest int

		ctx = context.Background()
	)

	provider = getStorageProvider()

	defer func() {
		_ = provider.Close()
	}()

	if version, err = provider.SchemaVersion(ctx); err != nil && err.Error() != "unknown schema state" {
		return err
	}

	if tables, err = provider.SchemaTables(ctx); err != nil {
		return err
	}

	if len(tables) == 0 {
		tablesStr = "N/A"
	} else {
		tablesStr = strings.Join(tables, ", ")
	}

	if latest, err = provider.SchemaLatestVersion(); err != nil {
		return err
	}

	if latest > version {
		upgradeStr = fmt.Sprintf("yes - version %d", latest)
	} else {
		upgradeStr = "no"
	}

	var encryption string

	if err = provider.SchemaEncryptionCheckKey(ctx, false); err != nil {
		if errors.Is(err, storage.ErrSchemaEncryptionVersionUnsupported) {
			encryption = "unsupported (schema version)"
		} else {
			encryption = "invalid"
		}
	} else {
		encryption = "valid"
	}

	fmt.Printf("Schema Version: %s\nSchema Upgrade Available: %s\nSchema Tables: %s\nSchema Encryption Key: %s\n", storage.SchemaVersionToString(version), upgradeStr, tablesStr, encryption)

	return nil
}

func checkStorageSchemaUpToDate(ctx context.Context, provider storage.Provider) (err error) {
	var version, latest int

	if version, err = provider.SchemaVersion(ctx); err != nil {
		return err
	}

	if latest, err = provider.SchemaLatestVersion(); err != nil {
		return err
	}

	if version != latest {
		return fmt.Errorf("schema is version %d which is outdated please migrate to version %d in order to use this command or use an older binary", version, latest)
	}

	return nil
}<|MERGE_RESOLUTION|>--- conflicted
+++ resolved
@@ -11,6 +11,7 @@
 	"strings"
 
 	"github.com/spf13/cobra"
+	"github.com/spf13/pflag"
 
 	"github.com/authelia/authelia/v4/internal/configuration"
 	"github.com/authelia/authelia/v4/internal/configuration/schema"
@@ -201,17 +202,13 @@
 
 func storageTOTPGenerateRunE(cmd *cobra.Command, args []string) (err error) {
 	var (
-		provider storage.Provider
-		ctx      = context.Background()
-		c        *models.TOTPConfiguration
-		force    bool
-<<<<<<< HEAD
-		secret   string
-=======
-		filename string
-		file     *os.File
-		img      image.Image
->>>>>>> 476df976
+		provider         storage.Provider
+		ctx              = context.Background()
+		c                *models.TOTPConfiguration
+		force            bool
+		filename, secret string
+		file             *os.File
+		img              image.Image
 	)
 
 	provider = getStorageProvider()
@@ -220,30 +217,10 @@
 		_ = provider.Close()
 	}()
 
-	if force, err = cmd.Flags().GetBool("force"); err != nil {
-		return err
-<<<<<<< HEAD
-=======
-	}
-
-	if filename, err = cmd.Flags().GetString("path"); err != nil {
-		return err
-	}
-
-	if _, err = provider.LoadTOTPConfiguration(ctx, args[0]); err == nil && !force {
-		return fmt.Errorf("%s already has a TOTP configuration, use --force to overwrite", args[0])
->>>>>>> 476df976
-	}
-
-	if secret, err = cmd.Flags().GetString("secret"); err != nil {
-		return err
-	}
-
-	if secret != "" && len(secret) < 20 {
-		return errors.New("secret must be more than 20 characters")
-	}
-
-<<<<<<< HEAD
+	if force, filename, secret, err = storageTOTPGenerateRunEOptsFromFlags(cmd.Flags()); err != nil {
+		return err
+	}
+
 	if _, err = provider.LoadTOTPConfiguration(ctx, args[0]); err == nil && !force {
 		return fmt.Errorf("%s already has a TOTP configuration, use --force to overwrite", args[0])
 	} else if err != nil && !errors.Is(err, storage.ErrNoTOTPConfiguration) {
@@ -259,24 +236,14 @@
 			Period:    config.TOTP.Period,
 			Secret:    []byte(secret),
 		}
-
-		if err = provider.SaveTOTPConfiguration(ctx, *c); err != nil {
-			return err
-		}
 	} else {
 		totpProvider := totp.NewTimeBasedProvider(config.TOTP)
 
 		if c, err = totpProvider.Generate(args[0]); err != nil {
 			return err
 		}
-
-		if err = provider.SaveTOTPConfiguration(ctx, *c); err != nil {
-			return err
-		}
-
-		fmt.Printf("Generated TOTP configuration for user '%s': %s", args[0], c.URI())
-	}
-=======
+	}
+
 	extraInfo := ""
 
 	if filename != "" {
@@ -306,9 +273,28 @@
 	}
 
 	fmt.Printf("Generated TOTP configuration for user '%s' with URI '%s'%s\n", args[0], c.URI(), extraInfo)
->>>>>>> 476df976
-
-	return nil
+
+	return nil
+}
+
+func storageTOTPGenerateRunEOptsFromFlags(flags *pflag.FlagSet) (force bool, filename, secret string, err error) {
+	if force, err = flags.GetBool("force"); err != nil {
+		return force, filename, secret, err
+	}
+
+	if filename, err = flags.GetString("path"); err != nil {
+		return force, filename, secret, err
+	}
+
+	if secret, err = flags.GetString("secret"); err != nil {
+		return force, filename, secret, err
+	}
+
+	if secret != "" && len(secret) < 20 {
+		return force, filename, secret, errors.New("secret must be more than 20 characters")
+	}
+
+	return force, filename, secret, nil
 }
 
 func storageTOTPDeleteRunE(cmd *cobra.Command, args []string) (err error) {
