--- conflicted
+++ resolved
@@ -36,19 +36,11 @@
 
 	RootPath = "/api/oidc"
 
-<<<<<<< HEAD
 	AuthorizationPath = RootPath + "/" + AuthorizationEndpoint
 	TokenPath         = RootPath + "/" + TokenEndpoint
 	UserinfoPath      = RootPath + "/" + UserinfoEndpoint
 	IntrospectionPath = RootPath + "/" + IntrospectionEndpoint
 	RevocationPath    = RootPath + "/" + RevocationEndpoint
-=======
-	JWKsPath          = "/api/oidc/jwks"
-	AuthorizationPath = "/api/oidc/authorization"
-	TokenPath         = "/api/oidc/token" //nolint:gosec // This is not a hard coded credential, it's a path.
-	IntrospectionPath = "/api/oidc/introspection"
-	RevocationPath    = "/api/oidc/revocation"
-	UserinfoPath      = "/api/oidc/userinfo"
 )
 
 // Authentication Method Reference Values https://datatracker.ietf.org/doc/html/rfc8176
@@ -143,5 +135,4 @@
 	//
 	// RFC8176: https://datatracker.ietf.org/doc/html/rfc8176
 	AMRShortMessageService = "sms"
->>>>>>> 3c1bb3ec
 )