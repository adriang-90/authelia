package handlers

import (
	"fmt"
	"net/http"
	"time"

	"github.com/google/uuid"
	"github.com/ory/fosite"
	"github.com/ory/fosite/token/jwt"
	"github.com/pkg/errors"

	"github.com/authelia/authelia/v4/internal/middlewares"
	"github.com/authelia/authelia/v4/internal/model"
	"github.com/authelia/authelia/v4/internal/oidc"
)

func oidcUserinfo(ctx *middlewares.AutheliaCtx, rw http.ResponseWriter, req *http.Request) {
	var (
		tokenType fosite.TokenType
		requester fosite.AccessRequester
		client    *oidc.InternalClient
		err       error
	)

	oidcSession := oidc.NewSession()

	if tokenType, requester, err = ctx.Providers.OpenIDConnect.Fosite.IntrospectToken(
		req.Context(), fosite.AccessTokenFromRequest(req), fosite.AccessToken, oidcSession); err != nil {
		rfc := fosite.ErrorToRFC6749Error(err)

		ctx.Logger.Errorf("UserInfo Request failed with error: %+v", rfc)

		if rfc.StatusCode() == http.StatusUnauthorized {
			rw.Header().Set("WWW-Authenticate", fmt.Sprintf(`Bearer error="%s",error_description="%s"`, rfc.ErrorField, rfc.GetDescription()))
		}

		ctx.Providers.OpenIDConnect.WriteError(rw, req, err)

		return
	}

	clientID := requester.GetClient().GetID()

	if tokenType != fosite.AccessToken {
		ctx.Logger.Errorf("UserInfo Request with id '%s' on client with id '%s' failed with error: bearer authorization failed as the token is not an access_token", requester.GetID(), client.GetID())

		errStr := "Only access tokens are allowed in the authorization header."
		rw.Header().Set("WWW-Authenticate", fmt.Sprintf(`Bearer error="invalid_token",error_description="%s"`, errStr))
		ctx.Providers.OpenIDConnect.WriteErrorCode(rw, req, http.StatusUnauthorized, errors.New(errStr))

		return
	}

<<<<<<< HEAD
	client, ok := ar.GetClient().(*oidc.Client)
	if !ok {
=======
	if client, err = ctx.Providers.OpenIDConnect.Store.GetInternalClient(clientID); err != nil {
>>>>>>> 9eb23a30
		ctx.Providers.OpenIDConnect.WriteError(rw, req, errors.WithStack(fosite.ErrServerError.WithHint("Unable to assert type of client")))

		return
	}

<<<<<<< HEAD
	claims := ar.GetSession().(*model.OpenIDSession).IDTokenClaims().ToMap()
=======
	claims := requester.GetSession().(*oidc.OpenIDSession).IDTokenClaims().ToMap()
>>>>>>> 9eb23a30
	delete(claims, "jti")
	delete(claims, "sid")
	delete(claims, "at_hash")
	delete(claims, "c_hash")
	delete(claims, "exp")
	delete(claims, "nonce")

	audience, ok := claims["aud"].([]string)

	if !ok || len(audience) == 0 {
		audience = []string{client.GetID()}
	} else {
		found := false

		for _, aud := range audience {
			if aud == clientID {
				found = true
				break
			}
		}

		if found {
			audience = append(audience, clientID)
		}
	}

	claims["aud"] = audience

	var (
		keyID, token string
	)

	ctx.Logger.Tracef("UserInfo Response with id '%s' on client with id '%s' is being sent with the following claims: %+v", requester.GetID(), clientID, claims)

	switch client.UserinfoSigningAlgorithm {
	case "RS256":
		var jti uuid.UUID

		if jti, err = uuid.NewRandom(); err != nil {
			ctx.Providers.OpenIDConnect.WriteError(rw, req, fosite.ErrServerError.WithHintf("Could not generate JWT ID."))

			return
		}

		claims["jti"] = jti.String()
		claims["iat"] = time.Now().Unix()

		if keyID, err = ctx.Providers.OpenIDConnect.KeyManager.Strategy().GetPublicKeyID(req.Context()); err != nil {
			ctx.Providers.OpenIDConnect.WriteError(rw, req, fosite.ErrServerError.WithHintf("Could not find the active JWK."))

			return
		}

		headers := &jwt.Headers{
			Extra: map[string]interface{}{"kid": keyID},
		}

		if token, _, err = ctx.Providers.OpenIDConnect.KeyManager.Strategy().Generate(req.Context(), claims, headers); err != nil {
			ctx.Providers.OpenIDConnect.WriteError(rw, req, err)

			return
		}

		rw.Header().Set("Content-Type", "application/jwt")
		_, _ = rw.Write([]byte(token))
	case "none", "":
		ctx.Providers.OpenIDConnect.Write(rw, req, claims)
	default:
		ctx.Providers.OpenIDConnect.WriteError(rw, req, errors.WithStack(fosite.ErrServerError.WithHintf("Unsupported UserInfo signing algorithm '%s'.", client.UserinfoSigningAlgorithm)))
	}
}<|MERGE_RESOLUTION|>--- conflicted
+++ resolved
@@ -19,7 +19,7 @@
 	var (
 		tokenType fosite.TokenType
 		requester fosite.AccessRequester
-		client    *oidc.InternalClient
+		client    *oidc.Client
 		err       error
 	)
 
@@ -52,22 +52,13 @@
 		return
 	}
 
-<<<<<<< HEAD
-	client, ok := ar.GetClient().(*oidc.Client)
-	if !ok {
-=======
-	if client, err = ctx.Providers.OpenIDConnect.Store.GetInternalClient(clientID); err != nil {
->>>>>>> 9eb23a30
+	if client, err = ctx.Providers.OpenIDConnect.Store.GetFullClient(clientID); err != nil {
 		ctx.Providers.OpenIDConnect.WriteError(rw, req, errors.WithStack(fosite.ErrServerError.WithHint("Unable to assert type of client")))
 
 		return
 	}
 
-<<<<<<< HEAD
-	claims := ar.GetSession().(*model.OpenIDSession).IDTokenClaims().ToMap()
-=======
-	claims := requester.GetSession().(*oidc.OpenIDSession).IDTokenClaims().ToMap()
->>>>>>> 9eb23a30
+	claims := requester.GetSession().(*model.OpenIDSession).IDTokenClaims().ToMap()
 	delete(claims, "jti")
 	delete(claims, "sid")
 	delete(claims, "at_hash")
