package handlers

import (
	"errors"
	"fmt"
	"net/http"
	"strings"
	"time"

	"github.com/google/uuid"
	"github.com/ory/fosite"

	"github.com/authelia/authelia/v4/internal/middlewares"
	"github.com/authelia/authelia/v4/internal/model"
	"github.com/authelia/authelia/v4/internal/oidc"
	"github.com/authelia/authelia/v4/internal/session"
	"github.com/authelia/authelia/v4/internal/storage"
	"github.com/authelia/authelia/v4/internal/utils"
)

func oidcAuthorization(ctx *middlewares.AutheliaCtx, rw http.ResponseWriter, r *http.Request) {
	var (
		requester fosite.AuthorizeRequester
		responder fosite.AuthorizeResponder
		client    *oidc.Client
		authTime  time.Time
		issuer    string
		err       error
	)

	if requester, err = ctx.Providers.OpenIDConnect.Fosite.NewAuthorizeRequest(ctx, r); err != nil {
		rfc := fosite.ErrorToRFC6749Error(err)

		ctx.Logger.Errorf("Authorization Request failed with error: %+v", rfc)

		ctx.Providers.OpenIDConnect.Fosite.WriteAuthorizeError(rw, requester, err)

		return
	}

	clientID := requester.GetClient().GetID()

	ctx.Logger.Debugf("Authorization Request with id '%s' on client with id '%s' is being processed", requester.GetID(), clientID)

	if client, err = ctx.Providers.OpenIDConnect.Store.GetFullClient(clientID); err != nil {
		if errors.Is(err, fosite.ErrNotFound) {
			ctx.Logger.Errorf("Authorization Request with id '%s' on client with id '%s' could not be processed: client was not found", requester.GetID(), clientID)
		} else {
			ctx.Logger.Errorf("Authorization Request with id '%s' on client with id '%s' could not be processed: failed to find client: %+v", requester.GetID(), clientID, err)
		}

		ctx.Providers.OpenIDConnect.Fosite.WriteAuthorizeError(rw, requester, err)

		return
	}

	if issuer, err = ctx.ExternalRootURL(); err != nil {
		ctx.Logger.Errorf("Authorization Request with id '%s' on client with id '%s' could not be processed: error occurred determining issuer: %+v", requester.GetID(), clientID, err)

		ctx.Providers.OpenIDConnect.Fosite.WriteAuthorizeError(rw, requester, fosite.ErrServerError.WithHint("Could not determine issuer."))

		return
	}

	userSession := ctx.GetSession()

	var subject uuid.UUID

	if subject, err = ctx.Providers.OpenIDConnect.Store.GetSubject(ctx, client.GetSectorID(), userSession.Username); err != nil {
		ctx.Logger.Errorf("Authorization Request with id '%s' on client with id '%s' could not be processed: error occurred retrieving subject for user '%s': %+v", requester.GetID(), client.GetID(), userSession.Username, err)

		ctx.Providers.OpenIDConnect.Fosite.WriteAuthorizeError(rw, requester, fosite.ErrServerError.WithHint("Could not retrieve the subject."))

		return
	}

	var (
		consent *model.OAuth2ConsentSession
		handled bool
	)

	if handled, consent = handleOIDCAuthorizeConsent(ctx, issuer, client, userSession, subject, rw, r, requester); handled {
		return
	}

	extraClaims := oidcGrantRequests(requester, consent, &userSession)

	if authTime, err = userSession.AuthenticatedTime(client.Policy); err != nil {
		ctx.Logger.Errorf("Authorization Request with id '%s' on client with id '%s' could not be processed: error occurred checking authentication time: %+v", requester.GetID(), client.GetID(), err)

		ctx.Providers.OpenIDConnect.Fosite.WriteAuthorizeError(rw, requester, fosite.ErrServerError.WithHint("Could not obtain the authentication time."))

		return
	}

	ctx.Logger.Debugf("Authorization Request with id '%s' on client with id '%s' was successfully processed, proceeding to build Authorization Response", requester.GetID(), clientID)

	oidcSession := oidc.NewSessionWithAuthorizeRequest(issuer, ctx.Providers.OpenIDConnect.KeyManager.GetActiveKeyID(),
		subject.String(), userSession.Username, userSession.AuthenticationMethodRefs.MarshalRFC8176(), extraClaims, authTime, consent, requester)

	ctx.Logger.Tracef("Authorization Request with id '%s' on client with id '%s' creating session for Authorization Response for subject '%s' with username '%s' with claims: %+v",
		requester.GetID(), oidcSession.ClientID, oidcSession.Subject, oidcSession.Username, oidcSession.Claims)
	ctx.Logger.Tracef("Authorization Request with id '%s' on client with id '%s' creating session for Authorization Response for subject '%s' with username '%s' with headers: %+v",
		requester.GetID(), oidcSession.ClientID, oidcSession.Subject, oidcSession.Username, oidcSession.Headers)

	if responder, err = ctx.Providers.OpenIDConnect.Fosite.NewAuthorizeResponse(ctx, requester, oidcSession); err != nil {
		rfc := fosite.ErrorToRFC6749Error(err)

		ctx.Logger.Errorf("Authorization Response for Request with id '%s' on client with id '%s' could not be created: %+v", requester.GetID(), clientID, rfc)

		ctx.Providers.OpenIDConnect.Fosite.WriteAuthorizeError(rw, requester, err)

		return
	}

	if err = ctx.Providers.StorageProvider.SaveOAuth2ConsentSessionGranted(ctx, consent.ID); err != nil {
		ctx.Logger.Errorf("Authorization Request with id '%s' on client with id '%s' could not be processed: error occurred saving consent session: %+v", requester.GetID(), client.GetID(), err)

		ctx.Providers.OpenIDConnect.Fosite.WriteAuthorizeError(rw, requester, fosite.ErrServerError.WithHint("Could not save the session."))

		return
	}

	ctx.Providers.OpenIDConnect.Fosite.WriteAuthorizeResponse(rw, requester, responder)
}

func handleOIDCAuthorizeConsent(ctx *middlewares.AutheliaCtx, rootURI string, client *oidc.Client,
	userSession session.UserSession, subject uuid.UUID,
	rw http.ResponseWriter, r *http.Request, requester fosite.AuthorizeRequester) (handled bool, consent *model.OAuth2ConsentSession) {
	var (
		err error
	)

	if userSession.ConsentChallengeID != nil {
		if consent, err = ctx.Providers.StorageProvider.LoadOAuth2ConsentSessionByChallengeID(ctx, *userSession.ConsentChallengeID); err != nil {
			ctx.Logger.Errorf("Authorization Request with id '%s' on client with id '%s' could not be processed: error occurred during consent session lookup: %+v", requester.GetID(), requester.GetClient().GetID(), err)

			ctx.Providers.OpenIDConnect.Fosite.WriteAuthorizeError(rw, requester, fosite.ErrServerError.WithHint("Failed to lookup consent session."))

			userSession.ConsentChallengeID = nil

			if err = ctx.SaveSession(userSession); err != nil {
				ctx.Logger.Errorf("Authorization Request with id '%s' on client with id '%s' could not be processed: error occurred unlinking consent session challenge id: %+v", requester.GetID(), requester.GetClient().GetID(), err)
			}

			return true, nil
		}

		if consent.Responded() {
			userSession.ConsentChallengeID = nil

			if err = ctx.SaveSession(userSession); err != nil {
				ctx.Logger.Errorf("Authorization Request with id '%s' on client with id '%s' could not be processed: error occurred saving session: %+v", requester.GetID(), client.GetID(), err)

				ctx.Providers.OpenIDConnect.Fosite.WriteAuthorizeError(rw, requester, fosite.ErrServerError.WithHint("Could not save the session."))

				return true, nil
			}

			if consent.Granted {
				ctx.Logger.Errorf("Authorization Request with id '%s' on client with id '%s' could not be processed: this consent session with challenge id '%s' was already granted", requester.GetID(), client.GetID(), consent.ChallengeID.String())

				ctx.Providers.OpenIDConnect.Fosite.WriteAuthorizeError(rw, requester, fosite.ErrServerError.WithHint("Authorization already granted."))

				return true, nil
			}

			ctx.Logger.Debugf("Authorization Request with id '%s' loaded consent session with id '%d' and challenge id '%s' for client id '%s' and subject '%s' and scopes '%s'", requester.GetID(), consent.ID, consent.ChallengeID.String(), client.GetID(), consent.Subject.String(), strings.Join(requester.GetRequestedScopes(), " "))

			if consent.IsDenied() {
				ctx.Logger.Warnf("Authorization Request with id '%s' and challenge id '%s' for client id '%s' and subject '%s' and scopes '%s' was not denied by the user durng the consent session", requester.GetID(), consent.ChallengeID.String(), client.GetID(), consent.Subject.String(), strings.Join(requester.GetRequestedScopes(), " "))

				ctx.Providers.OpenIDConnect.Fosite.WriteAuthorizeError(rw, requester, fosite.ErrAccessDenied)

				return true, nil
			}

			return false, consent
		}
	} else {
		var (
			rows             *storage.ConsentSessionRows
			scopes, audience []string
		)

<<<<<<< HEAD
		if rows, err = ctx.Providers.StorageProvider.LoadOAuth2ConsentSessionBySignature(ctx, client.GetID(), subject, client.ConsentDuration != nil); err != nil {
=======
		if rows, err = ctx.Providers.StorageProvider.LoadOAuth2ConsentSessionsBySignature(ctx, client.GetID(), subject, false); err != nil {
>>>>>>> 8b0c3226
			ctx.Logger.Errorf("Authorization Request with id '%s' on client with id '%s' had error looking up pre-configured consent sessions: %+v", requester.GetID(), requester.GetClient().GetID(), err)
		}

		defer rows.Close()

		for rows.Next() {
			if consent, err = rows.Get(); err != nil {
				ctx.Logger.Errorf("Authorization Request with id '%s' on client with id '%s' had error looking up pre-configured consent sessions: %+v", requester.GetID(), requester.GetClient().GetID(), err)

				ctx.Providers.OpenIDConnect.Fosite.WriteAuthorizeError(rw, requester, fosite.ErrServerError.WithHint("Could not lookup pre-configured consent sessions."))

				return true, nil
			}

			scopes, audience = expectedScopesAndAudienceForRequest(requester)

			if consent.HasExactGrants(scopes, audience) && consent.CanGrant() {
				break
			}
		}

		if consent != nil && consent.HasExactGrants(scopes, audience) && consent.CanGrant() {
			return false, consent
		}

		if consent, err = model.NewOAuth2ConsentSession(subject, requester); err != nil {
			ctx.Logger.Errorf("Authorization Request with id '%s' on client with id '%s' could not be processed: error occurred generating consent: %+v", requester.GetID(), requester.GetClient().GetID(), err)

			ctx.Providers.OpenIDConnect.Fosite.WriteAuthorizeError(rw, requester, fosite.ErrServerError.WithHint("Could not generate the consent session."))

			return true, nil
		}

		if err = ctx.Providers.StorageProvider.SaveOAuth2ConsentSession(ctx, consent); err != nil {
			ctx.Logger.Errorf("Authorization Request with id '%s' on client with id '%s' could not be processed: error occurred saving consent session: %+v", requester.GetID(), client.GetID(), err)

			ctx.Providers.OpenIDConnect.Fosite.WriteAuthorizeError(rw, requester, fosite.ErrServerError.WithHint("Could not save the consent session."))

			return true, nil
		}

		userSession.ConsentChallengeID = &consent.ChallengeID

		if err = ctx.SaveSession(userSession); err != nil {
			ctx.Logger.Errorf("Authorization Request with id '%s' on client with id '%s' could not be processed: error occurred saving user session for consent: %+v", requester.GetID(), client.GetID(), err)

			ctx.Providers.OpenIDConnect.Fosite.WriteAuthorizeError(rw, requester, fosite.ErrServerError.WithHint("Could not save the user session."))

			return true, nil
		}
	}

	if client.IsAuthenticationLevelSufficient(userSession.AuthenticationLevel) {
		http.Redirect(rw, r, fmt.Sprintf("%s/consent", rootURI), http.StatusFound)
	} else {
		http.Redirect(rw, r, rootURI, http.StatusFound)
	}

	return true, consent
}

func expectedScopesAndAudienceForRequest(requester fosite.Requester) (scopes, audience []string) {
	audience = requester.GetRequestedAudience()
	if !utils.IsStringInSlice(requester.GetClient().GetID(), audience) {
		audience = append(audience, requester.GetClient().GetID())
	}

	return requester.GetRequestedScopes(), audience
}<|MERGE_RESOLUTION|>--- conflicted
+++ resolved
@@ -183,11 +183,7 @@
 			scopes, audience []string
 		)
 
-<<<<<<< HEAD
-		if rows, err = ctx.Providers.StorageProvider.LoadOAuth2ConsentSessionBySignature(ctx, client.GetID(), subject, client.ConsentDuration != nil); err != nil {
-=======
 		if rows, err = ctx.Providers.StorageProvider.LoadOAuth2ConsentSessionsBySignature(ctx, client.GetID(), subject, false); err != nil {
->>>>>>> 8b0c3226
 			ctx.Logger.Errorf("Authorization Request with id '%s' on client with id '%s' had error looking up pre-configured consent sessions: %+v", requester.GetID(), requester.GetClient().GetID(), err)
 		}
 
