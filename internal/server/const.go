--- conflicted
+++ resolved
@@ -9,11 +9,7 @@
 )
 
 var (
-<<<<<<< HEAD
-	rootFiles    = []string{"favicon.ico", "manifest.json", "robots.txt"}
-=======
 	rootFiles    = []string{"manifest.json", "robots.txt"}
->>>>>>> aac4c477
 	swaggerFiles = []string{
 		"favicon-16x16.png",
 		"favicon-32x32.png",
@@ -41,6 +37,7 @@
 		{name: "/api", prefix: "/api/"},
 		{name: "/.well-known", prefix: "/.well-known/"},
 		{name: "/static", prefix: "/static/"},
+		{name: "/locales", prefix: "/locales/"},
 	}
 )
 
