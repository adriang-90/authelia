--- conflicted
+++ resolved
@@ -25,25 +25,16 @@
 	logger            *logrus.Logger
 	connectionFactory LDAPConnectionFactory
 
-<<<<<<< HEAD
-=======
 	disableResetPassword bool
 
->>>>>>> bbd85bd5
 	// Automatically detected ldap features.
 	supportExtensionPasswdModify bool
 
 	// Dynamically generated users values.
-<<<<<<< HEAD
 	usersBaseDN                               string
 	usersAttributes                           []string
 	usersFilterReplacementInput               bool
 	usersFilterReplacementDateTimeGeneralized bool
-=======
-	usersBaseDN                 string
-	usersAttributes             []string
-	usersFilterReplacementInput bool
->>>>>>> bbd85bd5
 
 	// Dynamically generated groups values.
 	groupsBaseDN                    string
@@ -159,17 +150,12 @@
 		filter = strings.ReplaceAll(filter, ldapPlaceholderInput, p.ldapEscape(inputUsername))
 	}
 
-<<<<<<< HEAD
 	if p.usersFilterReplacementDateTimeGeneralized {
 		filter = strings.ReplaceAll(filter, ldapPlaceholderDateTimeGeneralized, time.Now().UTC().Format(ldapGeneralizedTimeDateTimeFormat))
 	}
 
 	p.logger.Tracef("Computed user filter is %s", filter)
 
-=======
-	p.logger.Tracef("Computed user filter is %s", filter)
-
->>>>>>> bbd85bd5
 	return filter
 }
 
