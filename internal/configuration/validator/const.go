package validator

import (
	"regexp"
<<<<<<< HEAD
=======

	"github.com/authelia/authelia/v4/internal/oidc"
>>>>>>> 3c81e75d
)

const (
	loopback           = "127.0.0.1"
	oauth2InstalledApp = "urn:ietf:wg:oauth:2.0:oob"
)

// Policy constants.
const (
	policyBypass    = "bypass"
	policyOneFactor = "one_factor"
	policyTwoFactor = "two_factor"
	policyDeny      = "deny"
)

// Hashing constants.
const (
	hashArgon2id = "argon2id"
	hashSHA512   = "sha512"
)

// Scheme constants.
const (
	schemeLDAP  = "ldap"
	schemeLDAPS = "ldaps"
	schemeHTTP  = "http"
	schemeHTTPS = "https"
)

// Test constants.
const (
	testInvalidPolicy = "invalid"
	testJWTSecret     = "a_secret"
	testLDAPBaseDN    = "base_dn"
	testLDAPPassword  = "password"
	testLDAPURL       = "ldap://ldap"
	testLDAPUser      = "user"
	testModeDisabled  = "disable"
	testTLSCert       = "/tmp/cert.pem"
	testTLSKey        = "/tmp/key.pem"
	testEncryptionKey = "a_not_so_secure_encryption_key"
)

// Notifier Error constants.
const (
	errFmtNotifierMultipleConfigured = "notifier: please ensure only one of the 'smtp' or 'filesystem' notifier is configured"
	errFmtNotifierNotConfigured      = "notifier: you must ensure either the 'smtp' or 'filesystem' notifier " +
		"is configured"
	errFmtNotifierFileSystemFileNameNotConfigured = "notifier: filesystem: option 'filename' is required "
	errFmtNotifierSMTPNotConfigured               = "notifier: smtp: option '%s' is required"
)

// Authentication Backend Error constants.
const (
	errFmtAuthBackendNotConfigured = "authentication_backend: you must ensure either the 'file' or 'ldap' " +
		"authentication backend is configured"
	errFmtAuthBackendMultipleConfigured = "authentication_backend: please ensure only one of the 'file' or 'ldap' " +
		"backend is configured"
	errFmtAuthBackendRefreshInterval = "authentication_backend: option 'refresh_interval' is configured to '%s' but " +
		"it must be either a duration notation or one of 'disable', or 'always': %w"

	errFmtFileAuthBackendPathNotConfigured  = "authentication_backend: file: option 'path' is required"
	errFmtFileAuthBackendPasswordSaltLength = "authentication_backend: file: password: option 'salt_length' " +
		"must be 2 or more but it is configured a '%d'"
	errFmtFileAuthBackendPasswordUnknownAlg = "authentication_backend: file: password: option 'algorithm' " +
		"must be either 'argon2id' or 'sha512' but it is configured as '%s'"
	errFmtFileAuthBackendPasswordInvalidIterations = "authentication_backend: file: password: option " +
		"'iterations' must be 1 or more but it is configured as '%d'"
	errFmtFileAuthBackendPasswordArgon2idInvalidKeyLength = "authentication_backend: file: password: option " +
		"'key_length' must be 16 or more when using algorithm 'argon2id' but it is configured as '%d'"
	errFmtFileAuthBackendPasswordArgon2idInvalidParallelism = "authentication_backend: file: password: option " +
		"'parallelism' must be 1 or more when using algorithm 'argon2id' but it is configured as '%d'"
	errFmtFileAuthBackendPasswordArgon2idInvalidMemory = "authentication_backend: file: password: option 'memory' " +
		"must at least be parallelism multiplied by 8 when using algorithm 'argon2id' " +
		"with parallelism %d it should be at least %d but it is configured as '%d'"

	errFmtLDAPAuthBackendMissingOption = "authentication_backend: ldap: option '%s' is required"
	errFmtLDAPAuthBackendTLSMinVersion = "authentication_backend: ldap: tls: option " +
		"'minimum_tls_version' is invalid: %s: %w"
	errFmtLDAPAuthBackendImplementation = "authentication_backend: ldap: option 'implementation' " +
		"is configured as '%s' but must be one of the following values: '%s'"
	errFmtLDAPAuthBackendFilterReplacedPlaceholders = "authentication_backend: ldap: option " +
		"'%s' has an invalid placeholder: '%s' has been removed, please use '%s' instead"
	errFmtLDAPAuthBackendURLNotParsable = "authentication_backend: ldap: option " +
		"'url' could not be parsed: %w"
	errFmtLDAPAuthBackendURLInvalidScheme = "authentication_backend: ldap: option " +
		"'url' must have either the 'ldap' or 'ldaps' scheme but it is configured as '%s'"
	errFmtLDAPAuthBackendFilterEnclosingParenthesis = "authentication_backend: ldap: option " +
		"'%s' must contain enclosing parenthesis: '%s' should probably be '(%s)'"
	errFmtLDAPAuthBackendFilterMissingPlaceholder = "authentication_backend: ldap: option " +
		"'%s' must contain the placeholder '{%s}' but it is required"
)

// TOTP Error constants.
const (
	errFmtTOTPInvalidAlgorithm = "totp: option 'algorithm' must be one of '%s' but it is configured as '%s'"
	errFmtTOTPInvalidPeriod    = "totp: option 'period' option must be 15 or more but it is configured as '%d'"
	errFmtTOTPInvalidDigits    = "totp: option 'digits' must be 6 or 8 but it is configured as '%d'"
)

// Storage Error constants.
const (
	errStrStorage                            = "storage: configuration for a 'local', 'mysql' or 'postgres' database must be provided"
	errStrStorageEncryptionKeyMustBeProvided = "storage: option 'encryption_key' must is required"
	errStrStorageEncryptionKeyTooShort       = "storage: option 'encryption_key' must be 20 characters or longer"
	errFmtStorageUserPassMustBeProvided      = "storage: %s: option 'username' and 'password' are required" //nolint: gosec
	errFmtStorageOptionMustBeProvided        = "storage: %s: option '%s' is required"
	errFmtStoragePostgreSQLInvalidSSLMode    = "storage: postgres: ssl: option 'mode' must be one of '%s' but it is configured as '%s'"
)

// OpenID Error constants.
const (
	errFmtOIDCNoClientsConfigured = "identity_providers: oidc: option 'clients' must have one or " +
		"more clients configured"
	errFmtOIDCNoPrivateKey = "identity_providers: oidc: option 'issuer_private_key' is required"

	errFmtOIDCClientsDuplicateID = "identity_providers: oidc: one or more clients have the same id but all client" +
		"id's must be unique"
	errFmtOIDCClientsWithEmptyID = "identity_providers: oidc: one or more clients have been configured with " +
		"an empty id"

	errFmtOIDCClientInvalidSecret       = "identity_providers: oidc: client '%s': option 'secret' is required"
	errFmtOIDCClientPublicInvalidSecret = "identity_providers: oidc: client '%s': option 'secret' is " +
		"required to be empty when option 'public' is true"
	errFmtOIDCClientRedirectURI = "identity_providers: oidc: client '%s': option 'redirect_uris' has an " +
		"invalid value: redirect uri '%s' must have a scheme of 'http' or 'https' but '%s' is configured"
	errFmtOIDCClientRedirectURICantBeParsed = "identity_providers: oidc: client '%s': option 'redirect_uris' has an " +
		"invalid value: redirect uri '%s' could not be parsed: %v"
	errFmtOIDCClientRedirectURIPublic = "identity_providers: oidc: client '%s': option 'redirect_uris' has the" +
		"redirect uri '%s' when option 'public' is false but this is invalid as this uri is not valid " +
		"for the openid connect confidential client type"
	errFmtOIDCClientRedirectURIAbsolute = "identity_providers: oidc: client '%s': option 'redirect_uris' has an " +
		"invalid value: redirect uri '%s' must have the scheme 'http' or 'https' but it has no scheme"
	errFmtOIDCClientInvalidPolicy = "identity_providers: oidc: client '%s': option 'policy' must be 'one_factor' " +
		"or 'two_factor' but it is configured as '%s'"
	errFmtOIDCClientInvalidEntry = "identity_providers: oidc: client '%s': option '%s' must only have the values " +
		"'%s' but one option is configured as '%s'"
	errFmtOIDCClientInvalidUserinfoAlgorithm = "identity_providers: oidc: client '%s': option " +
		"'userinfo_signing_algorithm' must be one of '%s' but it is configured as '%s'"
	errFmtOIDCServerInsecureParameterEntropy = "openid connect provider: SECURITY ISSUE - minimum parameter entropy is " +
		"configured to an unsafe value, it should be above 8 but it's configured to %d"
)

// Access Control error constants.
const (
	errFmtAccessControlDefaultPolicyValue = "access control: option 'default_policy' must be one of '%s' but it is " +
		"configured as '%s'"
	errFmtAccessControlDefaultPolicyWithoutRules = "access control: 'default_policy' option '%s' is invalid: when " +
		"no rules are specified it must be 'two_factor' or 'one_factor'"
	errFmtAccessControlNetworkGroupIPCIDRInvalid = "access control: networks: network group '%s' is invalid: the " +
		"network '%s' is not a valid IP or CIDR notation"
	errFmtAccessControlWarnNoRulesDefaultPolicy = "access control: no rules have been specified so the " +
		"'default_policy' of '%s' is going to be applied to all requests"
	errFmtAccessControlRuleNoDomains = "access control: rule %s: rule is invalid: must have the option " +
		"'domain' configured"
	errFmtAccessControlRuleInvalidPolicy = "access control: rule %s: rule 'policy' option '%s' " +
		"is invalid: must be one of 'deny', 'two_factor', 'one_factor' or 'bypass'"
	errAccessControlRuleBypassPolicyInvalidWithSubjects = "access control: rule %s: 'policy' option 'bypass' is " +
		"not supported when 'subject' option is configured: see " +
		"https://www.authelia.com/docs/configuration/access-control.html#bypass"
	errFmtAccessControlRuleNetworksInvalid = "access control: rule %s: the network '%s' is not a " +
		"valid Group Name, IP, or CIDR notation"
	errFmtAccessControlRuleResourceInvalid = "access control: rule %s: 'resources' option '%s' is " +
		"invalid: %w"
	errFmtAccessControlRuleSubjectInvalid = "access control: rule %s: 'subject' option '%s' is " +
		"invalid: must start with 'user:' or 'group:'"
	errFmtAccessControlRuleMethodInvalid = "access control: rule %s: 'methods' option '%s' is " +
		"invalid: must be one of '%s'"
)

// Theme Error constants.
const (
	errFmtThemeName = "option 'theme' must be one of '%s' but it is configured as '%s'"
)

// NTP Error constants.
const (
	errFmtNTPVersion   = "ntp: option 'version' must be either 3 or 4 but it is configured as '%d'"
	errFmtNTPMaxDesync = "ntp: option 'max_desync' can't be parsed: %w"
)

// Session error constants.
const (
	errFmtSessionCouldNotParseDuration    = "session: option '%s' could not be parsed: %w"
	errFmtSessionOptionRequired           = "session: option '%s' is required"
	errFmtSessionDomainMustBeRoot         = "session: option 'domain' must be the domain you wish to protect not a wildcard domain but it is configured as '%s'"
	errFmtSessionSameSite                 = "session: option 'same_site' must be one of '%s' but is configured as '%s'"
	errFmtSessionSecretRequired           = "session: option 'secret' is required when using the '%s' provider"
	errFmtSessionRedisPortRange           = "session: redis: option 'port' must be between 1 and 65535 but is configured as '%d'"
	errFmtSessionRedisHostRequired        = "session: redis: option 'host' is required"
	errFmtSessionRedisHostOrNodesRequired = "session: redis: option 'host' or the 'high_availability' option 'nodes' is required"

	errFmtSessionRedisSentinelMissingName     = "session: redis: high_availability: option 'sentinel_name' is required"
	errFmtSessionRedisSentinelNodeHostMissing = "session: redis: high_availability: option 'nodes': option 'host' is required for each node but one or more nodes are missing this"
)

// Regulation Error Consts.
const (
	errFmtRegulationParseDuration              = "regulation: option '%s' could not be parsed: %w"
	errFmtRegulationFindTimeGreaterThanBanTime = "regulation: option 'find_time' must be less than or equal to option 'ban_time'"
)

// Server Error constants.
const (
	errFmtServerTLSCert = "server: tls: option 'key' must also be accompanied by option 'certificate'"
	errFmtServerTLSKey  = "server: tls: option 'certificate' must also be accompanied by option 'key'"

	errFmtServerPathNoForwardSlashes = "server: option 'path' must not contain any forward slashes"
	errFmtServerPathAlphaNum         = "server: option 'path' must only contain alpha numeric characters"
	errFmtServerBufferSize           = "server: option '%s_buffer_size' must be above 0 but it is configured as '%d'"
)

// Error constants.
const (
	/*
		errFmtDeprecatedConfigurationKey = "the %s configuration option is deprecated and will be " +
			"removed in %s, please use %s instead"

		Uncomment for use when deprecating keys.

		TODO: Create a method from within Koanf to automatically remap deprecated keys and produce warnings.
		TODO (cont): The main consideration is making sure we do not overwrite the destination key name if it already exists.
	*/

	errFmtReplacedConfigurationKey = "invalid configuration key '%s' was replaced by '%s'"

	errFmtLoggingLevelInvalid = "log: option 'level' must be one of '%s' but it is configured as '%s'"

	errFileHashing  = "config key incorrect: authentication_backend.file.hashing should be authentication_backend.file.password"
	errFilePHashing = "config key incorrect: authentication_backend.file.password_hashing should be authentication_backend.file.password"
	errFilePOptions = "config key incorrect: authentication_backend.file.password_options should be authentication_backend.file.password"
<<<<<<< HEAD

	errAccessControlInvalidPolicyWithSubjects = "policy [bypass] for rule #%d domain %s with subjects %s is invalid. It is " +
		"not supported to configure both policy bypass and subjects. For more information see: " +
		"https://www.authelia.com/docs/configuration/access-control.html#combining-subjects-and-the-bypass-policy"

	errFmtNTPVersion = "ntp: version '%d' is invalid, must be one of 3 or 4"
=======
>>>>>>> 3c81e75d
)

var validStoragePostgreSQLSSLModes = []string{testModeDisabled, "require", "verify-ca", "verify-full"}

var validThemeNames = []string{"light", "dark", "grey", "auto"}

var validSessionSameSiteValues = []string{"none", "lax", "strict"}

var validLoLevels = []string{"trace", "debug", "info", "warn", "error"}

var validACLRuleMethods = []string{"GET", "HEAD", "POST", "PUT", "PATCH", "DELETE", "TRACE", "CONNECT", "OPTIONS"}
var validACLRulePolicies = []string{policyBypass, policyOneFactor, policyTwoFactor, policyDeny}

var validOIDCScopes = []string{oidc.ScopeOpenID, oidc.ScopeEmail, oidc.ScopeProfile, oidc.ScopeGroups, "offline_access"}
var validOIDCGrantTypes = []string{"implicit", "refresh_token", "authorization_code", "password", "client_credentials"}
var validOIDCResponseModes = []string{"form_post", "query", "fragment"}
var validOIDCUserinfoAlgorithms = []string{"none", "RS256"}

var reKeyReplacer = regexp.MustCompile(`\[\d+]`)

// ValidKeys is a list of valid keys that are not secret names. For the sake of consistency please place any secret in
// the secret names map and reuse it in relevant sections.
var ValidKeys = []string{
	// Root Keys.
	"certificates_directory",
	"theme",
	"default_redirection_url",
	"jwt_secret",

	// Log keys.
	"log.level",
	"log.format",
	"log.file_path",
	"log.keep_stdout",

	// Server Keys.
	"server.host",
	"server.port",
	"server.read_buffer_size",
	"server.write_buffer_size",
	"server.path",
	"server.asset_path",
	"server.enable_pprof",
	"server.enable_expvars",
	"server.disable_healthcheck",
	"server.tls.key",
	"server.tls.certificate",
	"server.headers.csp_template",

	// TOTP Keys.
	"totp.issuer",
	"totp.algorithm",
	"totp.digits",
	"totp.period",
	"totp.skew",

	// DUO API Keys.
	"duo_api.hostname",
	"duo_api.enable_self_enrollment",
	"duo_api.secret_key",
	"duo_api.integration_key",

	// Access Control Keys.
	"access_control.default_policy",
	"access_control.networks",
	"access_control.rules",
	"access_control.rules[].domain",
	"access_control.rules[].methods",
	"access_control.rules[].networks",
	"access_control.rules[].subject",
	"access_control.rules[].policy",
	"access_control.rules[].resources",

	// Session Keys.
	"session.name",
	"session.domain",
	"session.secret",
	"session.same_site",
	"session.expiration",
	"session.inactivity",
	"session.remember_me_duration",

	// Redis Session Keys.
	"session.redis.host",
	"session.redis.port",
	"session.redis.username",
	"session.redis.password",
	"session.redis.database_index",
	"session.redis.maximum_active_connections",
	"session.redis.minimum_idle_connections",
	"session.redis.tls.minimum_version",
	"session.redis.tls.skip_verify",
	"session.redis.tls.server_name",
	"session.redis.high_availability.sentinel_name",
	"session.redis.high_availability.sentinel_password",
	"session.redis.high_availability.nodes",
	"session.redis.high_availability.route_by_latency",
	"session.redis.high_availability.route_randomly",
	"session.redis.timeouts.dial",
	"session.redis.timeouts.idle",
	"session.redis.timeouts.pool",
	"session.redis.timeouts.read",
	"session.redis.timeouts.write",

	"storage.encryption_key",

	// Local Storage Keys.
	"storage.local.path",

	// MySQL Storage Keys.
	"storage.mysql.host",
	"storage.mysql.port",
	"storage.mysql.database",
	"storage.mysql.username",
	"storage.mysql.password",
	"storage.mysql.timeout",

	// PostgreSQL Storage Keys.
	"storage.postgres.host",
	"storage.postgres.port",
	"storage.postgres.database",
	"storage.postgres.username",
	"storage.postgres.password",
	"storage.postgres.timeout",
	"storage.postgres.schema",
	"storage.postgres.ssl.mode",
	"storage.postgres.ssl.root_certificate",
	"storage.postgres.ssl.certificate",
	"storage.postgres.ssl.key",

	"storage.postgres.sslmode", // Deprecated. TODO: Remove in v4.36.0.

	// FileSystem Notifier Keys.
	"notifier.filesystem.filename",
	"notifier.disable_startup_check",

	// SMTP Notifier Keys.
	"notifier.smtp.host",
	"notifier.smtp.port",
	"notifier.smtp.timeout",
	"notifier.smtp.username",
	"notifier.smtp.password",
	"notifier.smtp.identifier",
	"notifier.smtp.sender",
	"notifier.smtp.subject",
	"notifier.smtp.startup_check_address",
	"notifier.smtp.disable_require_tls",
	"notifier.smtp.disable_html_emails",
	"notifier.smtp.tls.minimum_version",
	"notifier.smtp.tls.skip_verify",
	"notifier.smtp.tls.server_name",

	// Regulation Keys.
	"regulation.max_retries",
	"regulation.find_time",
	"regulation.ban_time",

	// Authentication Backend Keys.
	"authentication_backend.disable_reset_password",
	"authentication_backend.refresh_interval",

	// Cached Authentication Backend Keys.
	"authentication_backend.cached.disable",
	"authentication_backend.cached.duration",

	// LDAP Authentication Backend Keys.
	"authentication_backend.ldap.implementation",
	"authentication_backend.ldap.url",
	"authentication_backend.ldap.timeout",
	"authentication_backend.ldap.base_dn",
	"authentication_backend.ldap.username_attribute",
	"authentication_backend.ldap.additional_users_dn",
	"authentication_backend.ldap.users_filter",
	"authentication_backend.ldap.additional_groups_dn",
	"authentication_backend.ldap.groups_filter",
	"authentication_backend.ldap.group_name_attribute",
	"authentication_backend.ldap.mail_attribute",
	"authentication_backend.ldap.display_name_attribute",
	"authentication_backend.ldap.user",
	"authentication_backend.ldap.password",
	"authentication_backend.ldap.start_tls",
	"authentication_backend.ldap.tls.minimum_version",
	"authentication_backend.ldap.tls.skip_verify",
	"authentication_backend.ldap.tls.server_name",

	// File Authentication Backend Keys.
	"authentication_backend.file.path",
	"authentication_backend.file.password.algorithm",
	"authentication_backend.file.password.iterations",
	"authentication_backend.file.password.key_length",
	"authentication_backend.file.password.salt_length",
	"authentication_backend.file.password.memory",
	"authentication_backend.file.password.parallelism",

	// Identity Provider Keys.
	"identity_providers.oidc.hmac_secret",
	"identity_providers.oidc.issuer_private_key",
	"identity_providers.oidc.id_token_lifespan",
	"identity_providers.oidc.access_token_lifespan",
	"identity_providers.oidc.refresh_token_lifespan",
	"identity_providers.oidc.authorize_code_lifespan",
	"identity_providers.oidc.enable_client_debug_messages",
	"identity_providers.oidc.minimum_parameter_entropy",
	"identity_providers.oidc.clients",
	"identity_providers.oidc.clients[].id",
	"identity_providers.oidc.clients[].description",
	"identity_providers.oidc.clients[].secret",
	"identity_providers.oidc.clients[].redirect_uris",
	"identity_providers.oidc.clients[].authorization_policy",
	"identity_providers.oidc.clients[].scopes",
	"identity_providers.oidc.clients[].grant_types",
	"identity_providers.oidc.clients[].response_types",

	// NTP keys.
	"ntp.address",
	"ntp.version",
	"ntp.max_desync",
	"ntp.disable_startup_check",
	"ntp.disable_failure",
}

var replacedKeys = map[string]string{
	"authentication_backend.ldap.skip_verify":         "authentication_backend.ldap.tls.skip_verify",
	"authentication_backend.ldap.minimum_tls_version": "authentication_backend.ldap.tls.minimum_version",
	"notifier.smtp.disable_verify_cert":               "notifier.smtp.tls.skip_verify",
	"logs_level":                                      "log.level",
	"logs_file_path":                                  "log.file_path",
	"log_level":                                       "log.level",
	"log_file_path":                                   "log.file_path",
	"log_format":                                      "log.format",
	"host":                                            "server.host",
	"port":                                            "server.port",
	"tls_key":                                         "server.tls.key",
	"tls_cert":                                        "server.tls.certificate",
}

var specificErrorKeys = map[string]string{
	"google_analytics": "config key removed: google_analytics - this functionality has been deprecated",
	"notifier.smtp.trusted_cert": "invalid configuration key 'notifier.smtp.trusted_cert' it has been removed, " +
		"option has been replaced by the global option 'certificates_directory'",

	"authentication_backend.file.password_options.algorithm":   errFilePOptions,
	"authentication_backend.file.password_options.iterations":  errFilePOptions,
	"authentication_backend.file.password_options.key_length":  errFilePOptions,
	"authentication_backend.file.password_options.salt_length": errFilePOptions,
	"authentication_backend.file.password_options.memory":      errFilePOptions,
	"authentication_backend.file.password_options.parallelism": errFilePOptions,
	"authentication_backend.file.password_hashing.algorithm":   errFilePHashing,
	"authentication_backend.file.password_hashing.iterations":  errFilePHashing,
	"authentication_backend.file.password_hashing.key_length":  errFilePHashing,
	"authentication_backend.file.password_hashing.salt_length": errFilePHashing,
	"authentication_backend.file.password_hashing.memory":      errFilePHashing,
	"authentication_backend.file.password_hashing.parallelism": errFilePHashing,
	"authentication_backend.file.hashing.algorithm":            errFileHashing,
	"authentication_backend.file.hashing.iterations":           errFileHashing,
	"authentication_backend.file.hashing.key_length":           errFileHashing,
	"authentication_backend.file.hashing.salt_length":          errFileHashing,
	"authentication_backend.file.hashing.memory":               errFileHashing,
	"authentication_backend.file.hashing.parallelism":          errFileHashing,
}<|MERGE_RESOLUTION|>--- conflicted
+++ resolved
@@ -2,11 +2,9 @@
 
 import (
 	"regexp"
-<<<<<<< HEAD
-=======
+	"time"
 
 	"github.com/authelia/authelia/v4/internal/oidc"
->>>>>>> 3c81e75d
 )
 
 const (
@@ -65,8 +63,8 @@
 		"authentication backend is configured"
 	errFmtAuthBackendMultipleConfigured = "authentication_backend: please ensure only one of the 'file' or 'ldap' " +
 		"backend is configured"
-	errFmtAuthBackendRefreshInterval = "authentication_backend: option 'refresh_interval' is configured to '%s' but " +
-		"it must be either a duration notation or one of 'disable', or 'always': %w"
+	errFmtAuthBackendRefreshIntervalInvalid    = "authentication_backend: option 'refresh_interval' must be 'always', 'disable', or a duration string but it is '%s': %w"
+	errFmtAuthBackendRefreshIntervalDeprecated = "authentication_backend: option 'refresh_interval' is deprecated please use the cached authentication backend configuration instead"
 
 	errFmtFileAuthBackendPathNotConfigured  = "authentication_backend: file: option 'path' is required"
 	errFmtFileAuthBackendPasswordSaltLength = "authentication_backend: file: password: option 'salt_length' " +
@@ -184,13 +182,11 @@
 
 // NTP Error constants.
 const (
-	errFmtNTPVersion   = "ntp: option 'version' must be either 3 or 4 but it is configured as '%d'"
-	errFmtNTPMaxDesync = "ntp: option 'max_desync' can't be parsed: %w"
+	errFmtNTPVersion = "ntp: option 'version' must be either 3 or 4 but it is configured as '%d'"
 )
 
 // Session error constants.
 const (
-	errFmtSessionCouldNotParseDuration    = "session: option '%s' could not be parsed: %w"
 	errFmtSessionOptionRequired           = "session: option '%s' is required"
 	errFmtSessionDomainMustBeRoot         = "session: option 'domain' must be the domain you wish to protect not a wildcard domain but it is configured as '%s'"
 	errFmtSessionSameSite                 = "session: option 'same_site' must be one of '%s' but is configured as '%s'"
@@ -205,7 +201,6 @@
 
 // Regulation Error Consts.
 const (
-	errFmtRegulationParseDuration              = "regulation: option '%s' could not be parsed: %w"
 	errFmtRegulationFindTimeGreaterThanBanTime = "regulation: option 'find_time' must be less than or equal to option 'ban_time'"
 )
 
@@ -238,16 +233,9 @@
 	errFileHashing  = "config key incorrect: authentication_backend.file.hashing should be authentication_backend.file.password"
 	errFilePHashing = "config key incorrect: authentication_backend.file.password_hashing should be authentication_backend.file.password"
 	errFilePOptions = "config key incorrect: authentication_backend.file.password_options should be authentication_backend.file.password"
-<<<<<<< HEAD
-
-	errAccessControlInvalidPolicyWithSubjects = "policy [bypass] for rule #%d domain %s with subjects %s is invalid. It is " +
-		"not supported to configure both policy bypass and subjects. For more information see: " +
-		"https://www.authelia.com/docs/configuration/access-control.html#combining-subjects-and-the-bypass-policy"
-
-	errFmtNTPVersion = "ntp: version '%d' is invalid, must be one of 3 or 4"
-=======
->>>>>>> 3c81e75d
-)
+)
+
+var refreshDurationDisable = time.Hour * 24
 
 var validStoragePostgreSQLSSLModes = []string{testModeDisabled, "require", "verify-ca", "verify-full"}
 
