--- conflicted
+++ resolved
@@ -16,14 +16,9 @@
   '@types/qrcode.react': 1.0.2
   '@types/react': 17.0.39
   '@types/react-dom': 17.0.13
-<<<<<<< HEAD
   '@types/ua-parser-js': ^0.7.36
-  '@typescript-eslint/eslint-plugin': 5.13.0
-  '@typescript-eslint/parser': 5.13.0
-=======
   '@typescript-eslint/eslint-plugin': 5.14.0
   '@typescript-eslint/parser': 5.14.0
->>>>>>> ed49cc0a
   '@vitejs/plugin-react': 1.2.0
   axios: 0.26.1
   classnames: 2.3.1
@@ -97,14 +92,9 @@
   '@types/qrcode.react': 1.0.2
   '@types/react': 17.0.39
   '@types/react-dom': 17.0.13
-<<<<<<< HEAD
   '@types/ua-parser-js': 0.7.36
-  '@typescript-eslint/eslint-plugin': 5.13.0_99f1c7fa3ada23abf5c494bf723a63d8
-  '@typescript-eslint/parser': 5.13.0_typescript@4.6.2
-=======
   '@typescript-eslint/eslint-plugin': 5.14.0_21ae412ab3778ed77421bf17e245f173
   '@typescript-eslint/parser': 5.14.0_typescript@4.6.2
->>>>>>> ed49cc0a
   '@vitejs/plugin-react': 1.2.0
   esbuild-jest: 0.5.0
   eslint-config-prettier: 8.5.0
@@ -2513,17 +2503,12 @@
       '@types/jest': 27.4.1
     dev: true
 
-<<<<<<< HEAD
   /@types/ua-parser-js/0.7.36:
     resolution: {integrity: sha512-N1rW+njavs70y2cApeIw1vLMYXRwfBy+7trgavGuuTfOd7j1Yh7QTRc/yqsPl6ncokt72ZXuxEU0PiCp9bSwNQ==}
     dev: true
 
-  /@types/yargs-parser/20.2.1:
-    resolution: {integrity: sha512-7tFImggNeNBVMsn0vLrpn1H1uPrUBdnARPTpZoitY37ZrdJREzf7I16tMrlK3hen349gr1NYh8CmZQa7CTG6Aw==}
-=======
   /@types/yargs-parser/21.0.0:
     resolution: {integrity: sha512-iO9ZQHkZxHn4mSakYV0vFHAVDyEOIJQrV2uZ06HxEPcx+mt8swXoZHIbaaJ2crJYFfErySgktuTZ3BeLz+XmFA==}
->>>>>>> ed49cc0a
     dev: true
 
   /@types/yargs/15.0.14:
